--- conflicted
+++ resolved
@@ -303,7 +303,6 @@
     request(:put, Constants.guild_member(guild_id, user_id), options)
   end
 
-<<<<<<< HEAD
   def modify_member(guild_id, user_id, options) do
     request(:patch, Constants.guild_member(guild_id, user_id), options)
   end
@@ -388,10 +387,6 @@
     request(:patch, Constants.guild_embed(guild_id))
   end
 
-
-
-=======
->>>>>>> f15b836b
   def bangify(to_bang) do
     case to_bang do
       {:error, %{status_code: code, message: message}} ->
